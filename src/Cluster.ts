import * as cp from 'child_process';
import { randomBytes } from 'crypto';
import { EventEmitter } from 'events';

<<<<<<< HEAD
import { HashStore } from './HashStore';
import { ICompletedWork, IDoWork, IModule, ipcCall } from './IPCCalls';
import { BlessedRenderer, Stats } from './Stats';
=======
import {
  ICompletedWork,
  IDoWork,
  IModule,
  ipcCall,
  PacketKind,
  Protocol,
} from './Protocol';
>>>>>>> f88de162

/**
 * The Manager lives inside the Cluster and manages events for a single
 * fuzzing worker instance.
 *
 * This uses Node's native IPC and encodes messages via JSON. Since a good
 * chunk of what we're sending is binary data, I thought that using a binary
 * protocol (protobufs) would be faster, but it turned out that it ran
 * at 75% of the speed of the JSON version (using childrens' stdin/out).
 *
 * Moral of the story: V8's JSON implementation is a beast,
 * beating it is not easy.
 */
class Manager extends EventEmitter {

  constructor(private proc: cp.ChildProcess, private proto: Protocol) {
    super();

<<<<<<< HEAD
    proc.on('message', (msg: ipcCall) => {
=======
    proc.stderr.pipe(process.stderr);
    proto.attach(proc.stdout, proc.stdin);

    proto.on('message', (msg: ipcCall) => {
>>>>>>> f88de162
      switch (msg.kind) {
      case PacketKind.Ready:
        this.emit('ready');
        break;
      case PacketKind.CompletedWork:
        this.emit('completedWork', msg);
        break;
      default:
        throw new Error(`Unknown IPC call: ${msg.kind}`);
      }
    });

    proto.on('error', err => this.emit('error', err));
    proc.on('error', err => this.emit('error', err));

    proc.on('exit', code => {
      if (code !== 0) {
        this.emit('error', new Error(`Worker process exited with error code ${code}`));
      }

      this.emit('close');
    });
  }

  public send(work: Buffer) {
    this.proto.write({
      kind: PacketKind.DoWork,
      input: work,
    });
  }

  /**
   * Kills the underlying process.
   */
  public kill(signal?: string) {
    this.proc.kill(signal);
  }

  /**
   * Creates a new Worker instance and returns a promise that resolves
   * when it has signaled it's ready.
   */
  public static Spawn(target: string, exclude: string[]): Promise<Manager> {
    return new Promise<Manager>((resolve, reject) => {
      const worker = new Manager(
        cp.spawn('node', [
          `${__dirname}/Worker.js`,
          target,
          JSON.stringify(exclude)
        ]),
        new Protocol(require('./fuzz')),
      );
      worker.once('ready', () => resolve(worker));
      worker.once('error', (err: Error) => reject(err));
    });
  }
}

/**
 * Options passed in to instantiate the cluster.
 */
export interface IClusterOptions {
  /**
   * The number of worker processes to create.
   */
  workers: number;

  /**
   * Absolute path to the target script to generate coverage on.
   */
  target: string;

  /**
   * Patterns for files or modules which should be excluded from coverage.
   */
  exclude: string[];

  /**
   * If set to true, stats will not be drawn and the process will not print anything.
   */
  quiet: boolean;
}

/**
 * The Cluster coordinates multiple child
 */
export class Cluster extends EventEmitter {

  private workers: Manager[] = [];
  private stats = new Stats();
  private store = new HashStore();

  constructor(private options: IClusterOptions) {
    super();

    this.stats.setWorkerProcesses(options.workers);
    if (!options.quiet) {
      new BlessedRenderer().attach(this.stats);
    }

    this.on('info', (message: string) => this.stats.log(message));
    this.on('warn', (message: string) => this.stats.log(message));
    this.on('error', (message: string) => this.stats.log(message));
  }

  /**
   * Boots the cluster.
   */
  public start() {
    if (!this.verifyModuleLooksCorrect()) {
      return;
    }

    this.emit('info', `Spinning up ${this.options.workers} workers`);

    const todo = [];
    for (let i = 0; i < this.options.workers; i += 1) {
      todo.push(Manager.Spawn(
        this.options.target,
        this.options.exclude,
      ));
    }

    Promise.all(todo)
      .then(workers => {
        this.workers = workers;
        workers.forEach((worker, i) => this.monitorWorker(worker, i));
        this.emit('info', `Workers ready, initializing fuzzing...`);
      });
  }

  /**
   * Does a quick smoke test to see if the module looks like it's set up
   * correctly to fuzz, emitting an error and returning false if it isn't.
   */
  private verifyModuleLooksCorrect(): boolean {
    let target: IModule;
    try {
      target = require(this.options.target); // tslint:disable-line
    } catch (e) {
      this.emit('error', e);
      return false;
    }

    if (!target || typeof target.fuzz !== 'function') {
      this.emit('error', new Error('Expected the file to export a fuzz() function, but it didn\'t!'));
      return false;
    }

    return true;
  }

  /**
   * Hooks into events on the worker and reboots it if it dies.
   */
  private monitorWorker(worker: Manager, index: number) {
    let lastWork: Buffer;
    const sendNextPacket = () => {
      lastWork = this.generateNextFuzz();
      worker.send(lastWork);
    };

    worker.on('completedWork', (result: ICompletedWork) => {
      this.ingestCompletedWork(lastWork, result, index);
      sendNextPacket();
    });

    worker.on('error', (err: Error) => {
      this.emit('warn', `Worker ${index} crashed with error: ${err.stack || err}`);
      worker.kill();
      worker.removeAllListeners();
      Manager.Spawn(this.options.target, this.options.exclude).then(next => {
        this.workers[index] = next;
        this.monitorWorker(next, index);
      });
    });

    sendNextPacket();
  }

  private ingestCompletedWork(work: Buffer, result: ICompletedWork, worker: number) {
    this.store.putIfNotExistent(Buffer.from(result.coverage, 'binary'));
    this.stats.recordExec(worker);
    this.stats.recordCoverageBranches(this.store.size());
  }

  private generateNextFuzz(): Buffer {
    return randomBytes(32);
  }
}<|MERGE_RESOLUTION|>--- conflicted
+++ resolved
@@ -2,46 +2,29 @@
 import { randomBytes } from 'crypto';
 import { EventEmitter } from 'events';
 
-<<<<<<< HEAD
 import { HashStore } from './HashStore';
-import { ICompletedWork, IDoWork, IModule, ipcCall } from './IPCCalls';
-import { BlessedRenderer, Stats } from './Stats';
-=======
 import {
   ICompletedWork,
-  IDoWork,
   IModule,
   ipcCall,
   PacketKind,
   Protocol,
 } from './Protocol';
->>>>>>> f88de162
+import { BlessedRenderer, Stats } from './Stats';
 
 /**
  * The Manager lives inside the Cluster and manages events for a single
  * fuzzing worker instance.
- *
- * This uses Node's native IPC and encodes messages via JSON. Since a good
- * chunk of what we're sending is binary data, I thought that using a binary
- * protocol (protobufs) would be faster, but it turned out that it ran
- * at 75% of the speed of the JSON version (using childrens' stdin/out).
- *
- * Moral of the story: V8's JSON implementation is a beast,
- * beating it is not easy.
  */
 class Manager extends EventEmitter {
 
   constructor(private proc: cp.ChildProcess, private proto: Protocol) {
     super();
 
-<<<<<<< HEAD
-    proc.on('message', (msg: ipcCall) => {
-=======
     proc.stderr.pipe(process.stderr);
     proto.attach(proc.stdout, proc.stdin);
 
     proto.on('message', (msg: ipcCall) => {
->>>>>>> f88de162
       switch (msg.kind) {
       case PacketKind.Ready:
         this.emit('ready');
@@ -54,7 +37,7 @@
       }
     });
 
-    proto.on('error', err => this.emit('error', err));
+    proto.on('error', (err: Error) => this.emit('error', err));
     proc.on('error', err => this.emit('error', err));
 
     proc.on('exit', code => {
@@ -90,7 +73,7 @@
         cp.spawn('node', [
           `${__dirname}/Worker.js`,
           target,
-          JSON.stringify(exclude)
+          JSON.stringify(exclude),
         ]),
         new Protocol(require('./fuzz')),
       );
@@ -223,7 +206,7 @@
   }
 
   private ingestCompletedWork(work: Buffer, result: ICompletedWork, worker: number) {
-    this.store.putIfNotExistent(Buffer.from(result.coverage, 'binary'));
+    this.store.putIfNotExistent(result.coverage);
     this.stats.recordExec(worker);
     this.stats.recordCoverageBranches(this.store.size());
   }
